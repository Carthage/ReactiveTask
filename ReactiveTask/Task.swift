--- conflicted
+++ resolved
@@ -502,15 +502,9 @@
 							// Wait for stdout to finish, then pass
 							// through stderr.
 							disposable += stdoutAggregated
-<<<<<<< HEAD
 								.then(stderrAggregated)
 								.flatMap(.Concat) { data in
-									let errorString = (data.length > 0 ? String(UTF8String: UnsafePointer<CChar>(data.bytes)) : nil)
-=======
-								|> then(stderrAggregated)
-								|> flatMap(.Concat) { data in
 									let errorString = (data.length > 0 ? NSString(data: data, encoding: NSUTF8StringEncoding) as? String : nil)
->>>>>>> a610267b
 									return SignalProducer(error: .ShellTaskFailed(exitCode: terminationStatus, standardError: errorString))
 								}
 								.start(observer)
