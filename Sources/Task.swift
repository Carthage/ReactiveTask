//
//  Task.swift
//  ReactiveTask
//
//  Created by Justin Spahr-Summers on 2014-10-10.
//  Copyright (c) 2014 Carthage. All rights reserved.
//

import Foundation
import ReactiveSwift

/// Describes how to execute a shell command.
public struct Task {
	/// The path to the executable that should be launched.
	public var launchPath: String

	/// Any arguments to provide to the executable.
	public var arguments: [String]

	/// The path to the working directory in which the process should be
	/// launched.
	///
	/// If nil, the launched task will inherit the working directory of its
	/// parent.
	public var workingDirectoryPath: String?

	/// Environment variables to set for the launched process.
	///
	/// If nil, the launched task will inherit the environment of its parent.
	public var environment: [String: String]?

	public init(_ launchPath: String, arguments: [String] = [], workingDirectoryPath: String? = nil, environment: [String: String]? = nil) {
		self.launchPath = launchPath
		self.arguments = arguments
		self.workingDirectoryPath = workingDirectoryPath
		self.environment = environment
	}

	/// A GCD group which to wait completion
	fileprivate static let group = DispatchGroup()

	/// wait for all task termination
	public static func waitForAllTaskTermination() {
		_ = Task.group.wait(timeout: DispatchTime.distantFuture)
	}
}

extension String {
	// swiftlint:disable:next force_try
	private static let whitespaceRegularExpression = try! NSRegularExpression(pattern: "\\s")

	var escapingWhitespaces: String {
		return String.whitespaceRegularExpression.stringByReplacingMatches(
			in: self,
			range: NSRange(startIndex..., in: self),
			withTemplate: "\\\\$0"
		).replacingOccurrences(of: "\0", with: "␀")
	}
}

extension Task: CustomStringConvertible {
	public var description: String {
		var message = "\(launchPath) \(arguments.map { $0.escapingWhitespaces }.joined(separator: " "))"
		if let workingDirectory = workingDirectoryPath {
			message += " (launched in \(workingDirectory))"
		}
		return message
	}
}

extension Task: Hashable {
	public static func == (lhs: Task, rhs: Task) -> Bool {
		return lhs.launchPath == rhs.launchPath
			&& lhs.arguments == rhs.arguments
			&& lhs.workingDirectoryPath == rhs.workingDirectoryPath
			&& lhs.environment == rhs.environment
	}
<<<<<<< HEAD
	
	public func hash(into hasher: inout Hasher) {
		hasher.combine(launchPath)
		hasher.combine(workingDirectoryPath)
		for argument in arguments {
			hasher.combine(argument)
		}
		for (key, value) in environment ?? [:] {
			hasher.combine(key)
			hasher.combine(value)
		}
=======

	public func hash(into hasher: inout Hasher) {
		hasher.combine(launchPath)
		hasher.combine(arguments)
		hasher.combine(workingDirectoryPath)
		hasher.combine(environment)
>>>>>>> e1396a56
	}
}

/// A private class used to encapsulate a Unix pipe.
private final class Pipe {
	typealias ReadProducer = SignalProducer<Data, TaskError>

	/// The file descriptor for reading data.
	let readFD: Int32

	/// The file descriptor for writing data.
	let writeFD: Int32

	/// A GCD queue upon which to deliver I/O callbacks.
	let queue: DispatchQueue

	/// A GCD group which to wait completion
	let group: DispatchGroup

	/// Creates an NSFileHandle corresponding to the `readFD`. The file handle
	/// will not automatically close the descriptor.
	var readHandle: FileHandle {
		return FileHandle(fileDescriptor: readFD, closeOnDealloc: false)
	}

	/// Creates an NSFileHandle corresponding to the `writeFD`. The file handle
	/// will not automatically close the descriptor.
	var writeHandle: FileHandle {
		return FileHandle(fileDescriptor: writeFD, closeOnDealloc: false)
	}

	/// Initializes a pipe object using existing file descriptors.
	init(readFD: Int32, writeFD: Int32, queue: DispatchQueue, group: DispatchGroup) {
		precondition(readFD >= 0)
		precondition(writeFD >= 0)

		self.readFD = readFD
		self.writeFD = writeFD
		self.queue = queue
		self.group = group
	}

	/// Instantiates a new descriptor pair.
	class func create(_ queue: DispatchQueue, _ group: DispatchGroup) -> Result<Pipe, TaskError> {
		var fildes: [Int32] = [ 0, 0 ]
		if pipe(&fildes) == 0 {
			return .success(self.init(readFD: fildes[0], writeFD: fildes[1], queue: queue, group: group))
		} else {
			return .failure(.posixError(errno))
		}
	}

	/// Closes both file descriptors of the receiver.
	func closePipe() {
		close(readFD)
		close(writeFD)
	}

	/// Creates a signal that will take ownership of the `readFD` using
	/// dispatch_io, then read it to completion.
	///
	/// After starting the returned producer, `readFD` should not be used
	/// anywhere else, as it may close unexpectedly.
	func transferReadsToProducer() -> ReadProducer {
		return SignalProducer { observer, lifetime in
			self.group.enter()
			let channel = DispatchIO(type: .stream, fileDescriptor: self.readFD, queue: self.queue) { error in
				if error == 0 {
					observer.sendCompleted()
				} else if error == ECANCELED {
					observer.sendInterrupted()
				} else {
					observer.send(error: .posixError(error))
				}

				close(self.readFD)
				self.group.leave()
			}

			channel.setLimit(lowWater: 1)
			channel.read(offset: 0, length: Int.max, queue: self.queue) { (done, dispatchData, error) in
				if let dispatchData = dispatchData {
					// Cast DispatchData to Data.
					// See https://gist.github.com/mayoff/6e35e263b9ddd04d9b77e5261212be19.
					let nsdata = dispatchData as Any as! NSData // swiftlint:disable:this force_cast
					let data = Data(referencing: nsdata)
					observer.send(value: data)
				}

				if error == ECANCELED {
					observer.sendInterrupted()
				} else if error != 0 {
					observer.send(error: .posixError(error))
				}

				if done {
					channel.close()
				}
			}

			lifetime.observeEnded {
				channel.close(flags: .stop)
			}
		}
	}

	/// Creates a dispatch_io channel for writing all data that arrives on
	/// `signal` into `writeFD`, then closes `writeFD` when the input signal
	/// terminates.
	///
	/// After starting the returned producer, `writeFD` should not be used
	/// anywhere else, as it may close unexpectedly.
	///
	/// Returns a producer that will complete or error.
	func writeDataFromProducer(_ producer: SignalProducer<Data, Never>) -> SignalProducer<(), TaskError> {
		return SignalProducer { observer, lifetime in
			self.group.enter()
			let channel = DispatchIO(type: .stream, fileDescriptor: self.writeFD, queue: self.queue) { error in
				if error == 0 {
					observer.sendCompleted()
				} else if error == ECANCELED {
					observer.sendInterrupted()
				} else {
					observer.send(error: .posixError(error))
				}

				close(self.writeFD)
				self.group.leave()
			}

			producer.startWithSignal { signal, producerDisposable in
				lifetime += producerDisposable

				signal.observe(Signal.Observer(value: { data in
					let dispatchData = data.withUnsafeBytes { (buffer: UnsafeRawBufferPointer) -> DispatchData in
						return DispatchData(bytes: buffer)
					}

					channel.write(offset: 0, data: dispatchData, queue: self.queue) { _, _, error in
						if error == ECANCELED {
							observer.sendInterrupted()
						} else if error != 0 {
							observer.send(error: .posixError(error))
						}
					}
				}, completed: {
					channel.close()
				}, interrupted: {
					observer.sendInterrupted()
				}))
			}

			lifetime.observeEnded {
				channel.close(flags: .stop)
			}
		}
	}
}

public protocol TaskEventType {
	/// The type of value embedded in a `Success` event.
	associatedtype T // swiftlint:disable:this type_name

	/// The resulting value, if the event is `Success`.
	var value: T? { get }

	/// Maps over the value embedded in a `Success` event.
	func map<U>(_ transform: (T) -> U) -> TaskEvent<U>

	/// Convenience operator for mapping TaskEvents to SignalProducers.
	func producerMap<U, Error>(_ transform: (T) -> SignalProducer<U, Error>) -> SignalProducer<TaskEvent<U>, Error>
}

/// Represents events that can occur during the execution of a task that is
/// expected to terminate with a result of type T (upon success).
public enum TaskEvent<T>: TaskEventType {
	/// The task is about to be launched.
	case launch(Task)

	/// Some data arrived from the task on `stdout`.
	case standardOutput(Data)

	/// Some data arrived from the task on `stderr`.
	case standardError(Data)

	/// The task exited successfully (with status 0), and value T was produced
	/// as a result.
	case success(T)

	/// The resulting value, if the event is `Success`.
	public var value: T? {
		if case let .success(value) = self {
			return value
		}
		return nil
	}

	/// Maps over the value embedded in a `Success` event.
	public func map<U>(_ transform: (T) -> U) -> TaskEvent<U> {
		switch self {
		case let .launch(task):
			return .launch(task)

		case let .standardOutput(data):
			return .standardOutput(data)

		case let .standardError(data):
			return .standardError(data)

		case let .success(value):
			return .success(transform(value))
		}
	}

	/// Convenience operator for mapping TaskEvents to SignalProducers.
	public func producerMap<U, Error>(_ transform: (T) -> SignalProducer<U, Error>) -> SignalProducer<TaskEvent<U>, Error> {
		switch self {
		case let .launch(task):
			return .init(value: .launch(task))

		case let .standardOutput(data):
			return .init(value: .standardOutput(data))

		case let .standardError(data):
			return .init(value: .standardError(data))

		case let .success(value):
			return transform(value).map(TaskEvent<U>.success)
		}
	}
}

extension TaskEvent: Equatable where T: Equatable {
	public static func == (lhs: TaskEvent<T>, rhs: TaskEvent<T>) -> Bool {
		switch (lhs, rhs) {
		case let (.launch(left), .launch(right)):
			return left == right

		case let (.standardOutput(left), .standardOutput(right)):
			return left == right

		case let (.standardError(left), .standardError(right)):
			return left == right

		case let (.success(left), .success(right)):
			return left == right

		default:
			return false
		}
	}
}

extension TaskEvent: CustomStringConvertible {
	public var description: String {
		func dataDescription(_ data: Data) -> String {
			return String(data: data, encoding: .utf8) ?? data.description
		}

		switch self {
		case let .launch(task):
			return "launch: \(task)"

		case let .standardOutput(data):
			return "stdout: " + dataDescription(data)

		case let .standardError(data):
			return "stderr: " + dataDescription(data)

		case let .success(value):
			return "success(\(value))"
		}
	}
}

extension SignalProducer where Value: TaskEventType {
	/// Maps the values inside a stream of TaskEvents into new SignalProducers.
	public func flatMapTaskEvents<U>(_ strategy: FlattenStrategy, transform: @escaping (Value.T) -> SignalProducer<U, Error>) -> SignalProducer<TaskEvent<U>, Error> {
		return self.flatMap(strategy) { taskEvent in
			return taskEvent.producerMap(transform)
		}
	}

	/// Ignores incremental standard output and standard error data from the given
	/// task, sending only a single value with the final, aggregated result.
	public func ignoreTaskData() -> SignalProducer<Value.T, Error> {
		return lift { $0.ignoreTaskData() }
	}
}

extension Signal where Value: TaskEventType {
	/// Ignores incremental standard output and standard error data from the given
	/// task, sending only a single value with the final, aggregated result.
	public func ignoreTaskData() -> Signal<Value.T, Error> {
		return self.filterMap { $0.value }
	}
}

extension Task {
	/// Launches a new shell task.
	///
	/// - Parameters:
	///   - standardInput: Data to stream to standard input of the launched process. If nil, stdin will
	///                    be inherited from the parent process.
	///   - shouldBeTerminatedOnParentExit: A flag to control whether the launched child process should be terminated
	///                                     when the parent process exits. The default value is `false`.
	///
	/// - Returns: A producer that will launch the receiver when started, then send
	///            `TaskEvent`s as execution proceeds.
	public func launch( // swiftlint:disable:this function_body_length cyclomatic_complexity
		standardInput: SignalProducer<Data, Never>? = nil,
		shouldBeTerminatedOnParentExit: Bool = false
	) -> SignalProducer<TaskEvent<Data>, TaskError> {
		return SignalProducer { observer, lifetime in
			let queue = DispatchQueue(label: self.description, attributes: [])
			let group = Task.group

			let process = Process()
			process.launchPath = self.launchPath
			process.arguments = self.arguments

			if shouldBeTerminatedOnParentExit {
				// This is for terminating subprocesses when the parent process exits.
				// See https://github.com/Carthage/ReactiveTask/issues/3 for the details.
				let selector = Selector(("setStartsNewProcessGroup:"))
				if process.responds(to: selector) {
					process.perform(selector, with: false as NSNumber)
				}
			}

			if let cwd = self.workingDirectoryPath {
				process.currentDirectoryPath = cwd
			}

			if let env = self.environment {
				process.environment = env
			}

			var stdinProducer: SignalProducer<(), TaskError> = .empty

			if let input = standardInput {
				switch Pipe.create(queue, group) {
				case let .success(pipe):
					process.standardInput = pipe.readHandle

					stdinProducer = pipe.writeDataFromProducer(input).on(started: {
						close(pipe.readFD)
					})

				case let .failure(error):
					observer.send(error: error)
					return
				}
			}

			SignalProducer(result: Pipe.create(queue, group).fanout(Pipe.create(queue, group)))
				.flatMap(.merge) { stdoutPipe, stderrPipe -> SignalProducer<TaskEvent<Data>, TaskError> in
					let stdoutProducer = stdoutPipe.transferReadsToProducer()
					let stderrProducer = stderrPipe.transferReadsToProducer()

					enum Aggregation {
						case value(Data)
						case failed(TaskError)
						case interrupted

						var producer: Pipe.ReadProducer {
							switch self {
							case let .value(data):
								return .init(value: data)
							case let .failed(error):
								return .init(error: error)
							case .interrupted:
								return SignalProducer { observer, _ in
									observer.sendInterrupted()
								}
							}
						}
					}

					return SignalProducer { observer, lifetime in
						func startAggregating(producer: Pipe.ReadProducer, chunk: @escaping (Data) -> TaskEvent<Data>) -> Pipe.ReadProducer {
							let aggregated = MutableProperty<Aggregation?>(nil)

							producer.startWithSignal { signal, signalDisposable in
								lifetime += signalDisposable

								var aggregate = Data()
								signal.observe(Signal.Observer(value: { data in
									observer.send(value: chunk(data))
									aggregate.append(data)
								}, failed: { error in
									observer.send(error: error)
									aggregated.value = .failed(error)
								}, completed: {
									aggregated.value = .value(aggregate)
								}, interrupted: {
									aggregated.value = .interrupted
								}))
							}

							return aggregated.producer
								.skipNil()
								.flatMap(.concat) { $0.producer }
						}

						let stdoutAggregated = startAggregating(producer: stdoutProducer, chunk: TaskEvent.standardOutput)
						let stderrAggregated = startAggregating(producer: stderrProducer, chunk: TaskEvent.standardError)

						process.standardOutput = stdoutPipe.writeHandle
						process.standardError = stderrPipe.writeHandle

						group.enter()
						process.terminationHandler = { process in
							let terminationStatus = process.terminationStatus
							if terminationStatus == EXIT_SUCCESS {
								// Wait for stderr to finish, then pass
								// through stdout.
								lifetime += stderrAggregated
									.then(stdoutAggregated)
									.map(TaskEvent.success)
									.start(observer)
							} else {
								// Wait for stdout to finish, then pass
								// through stderr.
								lifetime += stdoutAggregated
									.then(stderrAggregated)
									.flatMap(.concat) { data -> SignalProducer<TaskEvent<Data>, TaskError> in
										let errorString = (data.isEmpty ? nil : String(data: data, encoding: .utf8))
										return SignalProducer(error: .shellTaskFailed(self, exitCode: terminationStatus, standardError: errorString))
									}
									.start(observer)
							}
							group.leave()
						}

						observer.send(value: .launch(self))
						process.launch()
						close(stdoutPipe.writeFD)
						close(stderrPipe.writeFD)

						lifetime += stdinProducer.start()

						lifetime.observeEnded {
							process.terminate()
						}
					}
				}
				.startWithSignal { signal, taskDisposable in
					lifetime += taskDisposable
					signal.observe(observer)
				}
		}
	}
}

extension Result {
	/// Returns a Result with a tuple of the receiver and `other` values if both
	/// are `Success`es, or re-wrapping the error of the earlier `Failure`.
	func fanout<U>(_ other: @autoclosure () -> Result<U, Error>) -> Result<(Success, U), Error> {
		return self.flatMap { left in other().map { right in (left, right) } }
	}
}<|MERGE_RESOLUTION|>--- conflicted
+++ resolved
@@ -75,26 +75,13 @@
 			&& lhs.workingDirectoryPath == rhs.workingDirectoryPath
 			&& lhs.environment == rhs.environment
 	}
-<<<<<<< HEAD
-	
-	public func hash(into hasher: inout Hasher) {
-		hasher.combine(launchPath)
-		hasher.combine(workingDirectoryPath)
-		for argument in arguments {
-			hasher.combine(argument)
-		}
-		for (key, value) in environment ?? [:] {
-			hasher.combine(key)
-			hasher.combine(value)
-		}
-=======
 
 	public func hash(into hasher: inout Hasher) {
 		hasher.combine(launchPath)
 		hasher.combine(arguments)
 		hasher.combine(workingDirectoryPath)
 		hasher.combine(environment)
->>>>>>> e1396a56
+
 	}
 }
 
