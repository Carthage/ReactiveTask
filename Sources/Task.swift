//
//  Task.swift
//  ReactiveTask
//
//  Created by Justin Spahr-Summers on 2014-10-10.
//  Copyright (c) 2014 Carthage. All rights reserved.
//

import Foundation
import ReactiveSwift

/// Describes how to execute a shell command.
public struct Task {
	/// The path to the executable that should be launched.
	public var launchPath: String

	/// Any arguments to provide to the executable.
	public var arguments: [String]

	/// The path to the working directory in which the process should be
	/// launched.
	///
	/// If nil, the launched task will inherit the working directory of its
	/// parent.
	public var workingDirectoryPath: String?

	/// Environment variables to set for the launched process.
	///
	/// If nil, the launched task will inherit the environment of its parent.
	public var environment: [String: String]?

	public init(_ launchPath: String, arguments: [String] = [], workingDirectoryPath: String? = nil, environment: [String: String]? = nil) {
		self.launchPath = launchPath
		self.arguments = arguments
		self.workingDirectoryPath = workingDirectoryPath
		self.environment = environment
	}

	/// A GCD group which to wait completion
	fileprivate static let group = DispatchGroup()

	/// wait for all task termination
	public static func waitForAllTaskTermination() {
		_ = Task.group.wait(timeout: DispatchTime.distantFuture)
	}
}

extension String {
	// swiftlint:disable:next force_try
	private static let whitespaceRegularExpression = try! NSRegularExpression(pattern: "\\s")

	var escapingWhitespaces: String {
		return String.whitespaceRegularExpression.stringByReplacingMatches(
			in: self,
			range: NSRange(startIndex..., in: self),
			withTemplate: "\\\\$0"
		).replacingOccurrences(of: "\0", with: "␀")
	}
}

extension Task: CustomStringConvertible {
	public var description: String {
		var message = "\(launchPath) \(arguments.map { $0.escapingWhitespaces }.joined(separator: " "))"
		if let workingDirectory = workingDirectoryPath {
			message += " (launched in \(workingDirectory))"
		}
		return message
	}
}

extension Task: Hashable {
	public static func == (lhs: Task, rhs: Task) -> Bool {
		return lhs.launchPath == rhs.launchPath
			&& lhs.arguments == rhs.arguments
			&& lhs.workingDirectoryPath == rhs.workingDirectoryPath
			&& lhs.environment == rhs.environment
	}

	public func hash(into hasher: inout Hasher) {
		hasher.combine(launchPath)
		hasher.combine(arguments)
		hasher.combine(workingDirectoryPath)
		hasher.combine(environment)

	}
}

/// A private class used to encapsulate a Unix pipe.
private final class Pipe {
	typealias ReadProducer = SignalProducer<Data, TaskError>

	/// The file descriptor for reading data.
	let readFD: Int32

	/// The file descriptor for writing data.
	let writeFD: Int32

	/// A GCD queue upon which to deliver I/O callbacks.
	let queue: DispatchQueue

	/// A GCD group which to wait completion
	let group: DispatchGroup

	/// Creates an NSFileHandle corresponding to the `readFD`. The file handle
	/// will not automatically close the descriptor.
	var readHandle: FileHandle {
		return FileHandle(fileDescriptor: readFD, closeOnDealloc: false)
	}

	/// Creates an NSFileHandle corresponding to the `writeFD`. The file handle
	/// will not automatically close the descriptor.
	var writeHandle: FileHandle {
		return FileHandle(fileDescriptor: writeFD, closeOnDealloc: false)
	}

	/// Initializes a pipe object using existing file descriptors.
	init(readFD: Int32, writeFD: Int32, queue: DispatchQueue, group: DispatchGroup) {
		precondition(readFD >= 0)
		precondition(writeFD >= 0)

		self.readFD = readFD
		self.writeFD = writeFD
		self.queue = queue
		self.group = group
	}

	/// Instantiates a new descriptor pair.
	class func create(_ queue: DispatchQueue, _ group: DispatchGroup) -> Result<Pipe, TaskError> {
		var fildes: [Int32] = [ 0, 0 ]
		if pipe(&fildes) == 0 {
			return .success(self.init(readFD: fildes[0], writeFD: fildes[1], queue: queue, group: group))
		} else {
			return .failure(.posixError(errno))
		}
	}

	/// Closes both file descriptors of the receiver.
	func closePipe() {
		close(readFD)
		close(writeFD)
	}

	/// Creates a signal that will take ownership of the `readFD` using
	/// dispatch_io, then read it to completion.
	///
	/// After starting the returned producer, `readFD` should not be used
	/// anywhere else, as it may close unexpectedly.
	func transferReadsToProducer() -> ReadProducer {
		return SignalProducer { observer, lifetime in
			self.group.enter()
			let channel = DispatchIO(type: .stream, fileDescriptor: self.readFD, queue: self.queue) { error in
				if error == 0 {
					observer.sendCompleted()
				} else if error == ECANCELED {
					observer.sendInterrupted()
				} else {
					observer.send(error: .posixError(error))
				}

				close(self.readFD)
				self.group.leave()
			}

			channel.setLimit(lowWater: 1)
			channel.read(offset: 0, length: Int.max, queue: self.queue) { (done, dispatchData, error) in
				if let dispatchData = dispatchData {
					// Cast DispatchData to Data.
					// See https://gist.github.com/mayoff/6e35e263b9ddd04d9b77e5261212be19.
					let nsdata = dispatchData as Any as! NSData // swiftlint:disable:this force_cast
					let data = Data(referencing: nsdata)
					observer.send(value: data)
				}

				if error == ECANCELED {
					observer.sendInterrupted()
				} else if error != 0 {
					observer.send(error: .posixError(error))
				}

				if done {
					channel.close()
				}
			}

			lifetime.observeEnded {
				channel.close(flags: .stop)
			}
		}
	}

	/// Creates a dispatch_io channel for writing all data that arrives on
	/// `signal` into `writeFD`, then closes `writeFD` when the input signal
	/// terminates.
	///
	/// After starting the returned producer, `writeFD` should not be used
	/// anywhere else, as it may close unexpectedly.
	///
	/// Returns a producer that will complete or error.
	func writeDataFromProducer(_ producer: SignalProducer<Data, Never>) -> SignalProducer<(), TaskError> {
		return SignalProducer { observer, lifetime in
			self.group.enter()
			let channel = DispatchIO(type: .stream, fileDescriptor: self.writeFD, queue: self.queue) { error in
				if error == 0 {
					observer.sendCompleted()
				} else if error == ECANCELED {
					observer.sendInterrupted()
				} else {
					observer.send(error: .posixError(error))
				}

				close(self.writeFD)
				self.group.leave()
			}

			producer.startWithSignal { signal, producerDisposable in
				lifetime += producerDisposable

				signal.observe(Signal.Observer(value: { data in
					let dispatchData = data.withUnsafeBytes { (buffer: UnsafeRawBufferPointer) -> DispatchData in
						return DispatchData(bytes: buffer)
					}

<<<<<<< HEAD
					channel.write(offset: 0, data: dispatchData, queue: self.queue) { (done, data, error) in
=======
					channel.write(offset: 0, data: dispatchData, queue: self.queue) { _, _, error in
>>>>>>> 6d049d6f
						if error == ECANCELED {
							observer.sendInterrupted()
						} else if error != 0 {
							observer.send(error: .posixError(error))
						}
					}
				}, completed: {
					channel.close()
				}, interrupted: {
					observer.sendInterrupted()
				}))
			}

			lifetime.observeEnded {
				channel.close(flags: .stop)
			}
		}
	}
}

public protocol TaskEventType {
	/// The type of value embedded in a `Success` event.
	associatedtype T // swiftlint:disable:this type_name

	/// The resulting value, if the event is `Success`.
	var value: T? { get }

	/// Maps over the value embedded in a `Success` event.
	func map<U>(_ transform: (T) -> U) -> TaskEvent<U>

	/// Convenience operator for mapping TaskEvents to SignalProducers.
	func producerMap<U, Error>(_ transform: (T) -> SignalProducer<U, Error>) -> SignalProducer<TaskEvent<U>, Error>
}

/// Represents events that can occur during the execution of a task that is
/// expected to terminate with a result of type T (upon success).
public enum TaskEvent<T>: TaskEventType {
	/// The task is about to be launched.
	case launch(Task)

	/// Some data arrived from the task on `stdout`.
	case standardOutput(Data)

	/// Some data arrived from the task on `stderr`.
	case standardError(Data)

	/// The task exited successfully (with status 0), and value T was produced
	/// as a result.
	case success(T)

	/// The resulting value, if the event is `Success`.
	public var value: T? {
		if case let .success(value) = self {
			return value
		}
		return nil
	}

	/// Maps over the value embedded in a `Success` event.
	public func map<U>(_ transform: (T) -> U) -> TaskEvent<U> {
		switch self {
		case let .launch(task):
			return .launch(task)

		case let .standardOutput(data):
			return .standardOutput(data)

		case let .standardError(data):
			return .standardError(data)

		case let .success(value):
			return .success(transform(value))
		}
	}

	/// Convenience operator for mapping TaskEvents to SignalProducers.
	public func producerMap<U, Error>(_ transform: (T) -> SignalProducer<U, Error>) -> SignalProducer<TaskEvent<U>, Error> {
		switch self {
		case let .launch(task):
			return .init(value: .launch(task))

		case let .standardOutput(data):
			return .init(value: .standardOutput(data))

		case let .standardError(data):
			return .init(value: .standardError(data))

		case let .success(value):
			return transform(value).map(TaskEvent<U>.success)
		}
	}
}

extension TaskEvent: Equatable where T: Equatable {
	public static func == (lhs: TaskEvent<T>, rhs: TaskEvent<T>) -> Bool {
		switch (lhs, rhs) {
		case let (.launch(left), .launch(right)):
			return left == right

		case let (.standardOutput(left), .standardOutput(right)):
			return left == right

		case let (.standardError(left), .standardError(right)):
			return left == right

		case let (.success(left), .success(right)):
			return left == right

		default:
			return false
		}
	}
}

extension TaskEvent: CustomStringConvertible {
	public var description: String {
		func dataDescription(_ data: Data) -> String {
			return String(data: data, encoding: .utf8) ?? data.description
		}

		switch self {
		case let .launch(task):
			return "launch: \(task)"

		case let .standardOutput(data):
			return "stdout: " + dataDescription(data)

		case let .standardError(data):
			return "stderr: " + dataDescription(data)

		case let .success(value):
			return "success(\(value))"
		}
	}
}

extension SignalProducer where Value: TaskEventType {
	/// Maps the values inside a stream of TaskEvents into new SignalProducers.
	public func flatMapTaskEvents<U>(_ strategy: FlattenStrategy, transform: @escaping (Value.T) -> SignalProducer<U, Error>) -> SignalProducer<TaskEvent<U>, Error> {
		return self.flatMap(strategy) { taskEvent in
			return taskEvent.producerMap(transform)
		}
	}

	/// Ignores incremental standard output and standard error data from the given
	/// task, sending only a single value with the final, aggregated result.
	public func ignoreTaskData() -> SignalProducer<Value.T, Error> {
		return lift { $0.ignoreTaskData() }
	}
}

extension Signal where Value: TaskEventType {
	/// Ignores incremental standard output and standard error data from the given
	/// task, sending only a single value with the final, aggregated result.
	public func ignoreTaskData() -> Signal<Value.T, Error> {
		return self.filterMap { $0.value }
	}
}

extension Task {
	/// Launches a new shell task.
	///
	/// - Parameters:
	///   - standardInput: Data to stream to standard input of the launched process. If nil, stdin will
	///                    be inherited from the parent process.
	///   - shouldBeTerminatedOnParentExit: A flag to control whether the launched child process should be terminated
	///                                     when the parent process exits. The default value is `false`.
	///
	/// - Returns: A producer that will launch the receiver when started, then send
	///            `TaskEvent`s as execution proceeds.
	public func launch( // swiftlint:disable:this function_body_length cyclomatic_complexity
		standardInput: SignalProducer<Data, Never>? = nil,
		shouldBeTerminatedOnParentExit: Bool = false
	) -> SignalProducer<TaskEvent<Data>, TaskError> {
		return SignalProducer { observer, lifetime in
			let queue = DispatchQueue(label: self.description, attributes: [])
			let group = Task.group

			let process = Process()
			process.launchPath = self.launchPath
			process.arguments = self.arguments

			if shouldBeTerminatedOnParentExit {
				// This is for terminating subprocesses when the parent process exits.
				// See https://github.com/Carthage/ReactiveTask/issues/3 for the details.
				let selector = Selector(("setStartsNewProcessGroup:"))
				if process.responds(to: selector) {
					process.perform(selector, with: false as NSNumber)
				}
			}

			if let cwd = self.workingDirectoryPath {
				process.currentDirectoryPath = cwd
			}

			if let env = self.environment {
				process.environment = env
			}

			var stdinProducer: SignalProducer<(), TaskError> = .empty

			if let input = standardInput {
				switch Pipe.create(queue, group) {
				case let .success(pipe):
					process.standardInput = pipe.readHandle

					stdinProducer = pipe.writeDataFromProducer(input).on(started: {
						close(pipe.readFD)
					})

				case let .failure(error):
					observer.send(error: error)
					return
				}
			}

			SignalProducer(result: Pipe.create(queue, group).fanout(Pipe.create(queue, group)))
				.flatMap(.merge) { stdoutPipe, stderrPipe -> SignalProducer<TaskEvent<Data>, TaskError> in
					let stdoutProducer = stdoutPipe.transferReadsToProducer()
					let stderrProducer = stderrPipe.transferReadsToProducer()

					enum Aggregation {
						case value(Data)
						case failed(TaskError)
						case interrupted

						var producer: Pipe.ReadProducer {
							switch self {
							case let .value(data):
								return .init(value: data)
							case let .failed(error):
								return .init(error: error)
							case .interrupted:
								return SignalProducer { observer, _ in
									observer.sendInterrupted()
								}
							}
						}
					}

					return SignalProducer { observer, lifetime in
						func startAggregating(producer: Pipe.ReadProducer, chunk: @escaping (Data) -> TaskEvent<Data>) -> Pipe.ReadProducer {
							let aggregated = MutableProperty<Aggregation?>(nil)

							producer.startWithSignal { signal, signalDisposable in
								lifetime += signalDisposable

								var aggregate = Data()
								signal.observe(Signal.Observer(value: { data in
									observer.send(value: chunk(data))
									aggregate.append(data)
								}, failed: { error in
									observer.send(error: error)
									aggregated.value = .failed(error)
								}, completed: {
									aggregated.value = .value(aggregate)
								}, interrupted: {
									aggregated.value = .interrupted
								}))
							}

							return aggregated.producer
								.skipNil()
								.flatMap(.concat) { $0.producer }
						}

						let stdoutAggregated = startAggregating(producer: stdoutProducer, chunk: TaskEvent.standardOutput)
						let stderrAggregated = startAggregating(producer: stderrProducer, chunk: TaskEvent.standardError)

						process.standardOutput = stdoutPipe.writeHandle
						process.standardError = stderrPipe.writeHandle

						group.enter()
						process.terminationHandler = { process in
							let terminationStatus = process.terminationStatus
							if terminationStatus == EXIT_SUCCESS {
								// Wait for stderr to finish, then pass
								// through stdout.
								lifetime += stderrAggregated
									.then(stdoutAggregated)
									.map(TaskEvent.success)
									.start(observer)
							} else {
								// Wait for stdout to finish, then pass
								// through stderr.
								lifetime += stdoutAggregated
									.then(stderrAggregated)
									.flatMap(.concat) { data -> SignalProducer<TaskEvent<Data>, TaskError> in
										let errorString = (data.isEmpty ? nil : String(data: data, encoding: .utf8))
										return SignalProducer(error: .shellTaskFailed(self, exitCode: terminationStatus, standardError: errorString))
									}
									.start(observer)
							}
							group.leave()
						}

						observer.send(value: .launch(self))

						if #available(macOS 10.13, *) {
							do {
								defer {
									close(stdoutPipe.writeFD)
									close(stderrPipe.writeFD)
								}
								try process.run()
							} catch {
								observer.send(error: TaskError.launchFailed(self, reason: error.localizedDescription))
								return
							}
						} else {
							process.launch()
							close(stdoutPipe.writeFD)
							close(stderrPipe.writeFD)
						}

						lifetime += stdinProducer.start()

						lifetime.observeEnded {
							process.terminate()
						}
					}
				}
				.startWithSignal { signal, taskDisposable in
					lifetime += taskDisposable
					signal.observe(observer)
				}
		}
	}
}

extension Result {
	/// Returns a Result with a tuple of the receiver and `other` values if both
	/// are `Success`es, or re-wrapping the error of the earlier `Failure`.
	func fanout<U>(_ other: @autoclosure () -> Result<U, Error>) -> Result<(Success, U), Error> {
		return self.flatMap { left in other().map { right in (left, right) } }
	}
}<|MERGE_RESOLUTION|>--- conflicted
+++ resolved
@@ -220,11 +220,7 @@
 						return DispatchData(bytes: buffer)
 					}
 
-<<<<<<< HEAD
-					channel.write(offset: 0, data: dispatchData, queue: self.queue) { (done, data, error) in
-=======
 					channel.write(offset: 0, data: dispatchData, queue: self.queue) { _, _, error in
->>>>>>> 6d049d6f
 						if error == ECANCELED {
 							observer.sendInterrupted()
 						} else if error != 0 {
