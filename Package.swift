--- conflicted
+++ resolved
@@ -7,17 +7,10 @@
         .library(name: "ReactiveTask", targets: ["ReactiveTask"])
     ],
     dependencies: [
-<<<<<<< HEAD
-        .package(url: "https://github.com/antitypical/Result.git", from: "4.0.0"),
-        .package(url: "https://github.com/ReactiveCocoa/ReactiveSwift.git", from: "4.0.0"),
-        .package(url: "https://github.com/Quick/Quick.git", from: "1.3.1"),
-        .package(url: "https://github.com/Quick/Nimble.git", from: "7.1.3")
-=======
         .package(url: "https://github.com/antitypical/Result.git", from: "4.1.0"),
         .package(url: "https://github.com/ReactiveCocoa/ReactiveSwift.git", from: "5.0.0"),
         .package(url: "https://github.com/Quick/Quick.git", from: "2.0.0"),
         .package(url: "https://github.com/Quick/Nimble.git", from: "8.0.1")
->>>>>>> 699e6ac5
     ],
     targets: [
         .target(name: "ReactiveTask", dependencies: ["Result", "ReactiveSwift"], path: "Sources"),
